#!/usr/bin/env python3
# Pylo by DiamondGotCat
# MIT License
# Copyright (c) 2025 DiamondGotCat

#!checkpoint!

import re
import sys
import os
import json
import traceback
from os.path import expanduser
from rich import print
from rich.console import Console

VERSION_TYPE = "Pylo"
VERSION_NUMBER = "9.0"
VERSION = f"{VERSION_TYPE} {VERSION_NUMBER}"

console = Console()

##############################
# Helper
##############################
def unescape_string_literal(s):
    return bytes(s, "utf-8").decode("unicode_escape")

##############################
# Tokens
##############################
TOKEN_SPEC = [
    ('NEWLINE',  r'\n'),
    ('SKIP',     r'[ \t]+'),
    ('COMMENT',  r'(//[^\n]*|#[^\n]*)'),
    ('ARROW',    r'->'),
    ('DOT',      r'\.'),
    ('NUMBER',   r'\d+(\.\d+)?'),
    ('MLSTRING', r'("""(\\.|[^"\\])*?"""|\'\'\'(\\.|[^\'\\])*?\'\'\')'),
    ('STRING',   r'("(\\"|[^"])*?"|\'(\\\'|[^\'])*?\')'),
    ('LE',       r'<='),
    ('GE',       r'>='),
    ('EQ',       r'=='),
    ('NE',       r'!='),
    ('AND',      r'&&'),
    ('OR',       r'\|\|'),
    ('NOT',      r'!'),
    ('LT',       r'<'),
    ('GT',       r'>'),
    ('OP',       r'\+|-|\*|/'),
    ('COLON',    r':'),
    ('EQUAL',    r'='),
    ('COMMA',    r','),
    ('LPAREN',   r'\('),
    ('RPAREN',   r'\)'),
    ('LBRACE',   r'\{'),
    ('RBRACE',   r'\}'),
    ('LBRACKET', r'\['),
    ('RBRACKET', r'\]'),
    ('ID',       r'[A-Za-z_]\w*'),
    ('MISMATCH', r'.'),
]

TOKEN_RE = re.compile('|'.join('(?P<%s>%s)' % pair for pair in TOKEN_SPEC), re.DOTALL)

class Token:
    def __init__(self, type_, value, line):
        self.type = type_
        self.value = value
        self.line = line
    def __repr__(self):
        return f'Token({self.type}, {self.value}, line={self.line})'

def tokenize(code):
    tokens = []
    line_num = 1
    pos = 0
    while pos < len(code):
        mo = TOKEN_RE.match(code, pos)
        if not mo:
            break
        kind = mo.lastgroup
        value = mo.group()
        pos = mo.end()
        if kind == 'NEWLINE':
            line_num += 1
            continue
        elif kind in ('SKIP', 'COMMENT'):
            continue
        elif kind == 'MISMATCH':
            raise RuntimeError(f"[PYLO:E-TKNZ002] Unexpected character {value!r} at line {line_num}.")
        else:
            tokens.append(Token(kind, value, line_num))
    return tokens

##############################
# AST
##############################
class ASTNode:
    pass

class Number(ASTNode):
    def __init__(self, value):
        self.value = float(value) if '.' in value else int(value)
    def __repr__(self):
        return f'Number({self.value})'

class String(ASTNode):
    def __init__(self, value):
        if value.startswith('"""') or value.startswith("'''"):
            raw = value[3:-3]
        else:
            raw = value[1:-1]
        self.value = unescape_string_literal(raw)
    def __repr__(self):
        return f'String({self.value})'

class ListLiteral(ASTNode):
    def __init__(self, elements):
        self.elements = elements
    def __repr__(self):
        return f'ListLiteral({self.elements})'

class VarDecl(ASTNode):
    def __init__(self, name, var_type, expr):
        self.name = name
        self.var_type = var_type
        self.expr = expr
    def __repr__(self):
        return f'VarDecl({self.name}, {self.var_type}, {self.expr})'

class BinOp(ASTNode):
    def __init__(self, left, op, right):
        self.left = left
        self.op = op
        self.right = right
    def __repr__(self):
        return f'BinOp({self.left}, {self.op}, {self.right})'

class UnaryOp(ASTNode):
    def __init__(self, op, operand):
        self.op = op
        self.operand = operand
    def __repr__(self):
        return f'UnaryOp({self.op}, {self.operand})'

class FuncDecl(ASTNode):
    def __init__(self, name, params, return_type, body):
        self.name = name
        self.params = params
        self.return_type = return_type
        self.body = body
    def __repr__(self):
        return f'FuncDecl({self.name}, {self.params}, {self.return_type}, {self.body})'

class FuncCall(ASTNode):
    def __init__(self, name, args):
        self.name = name
        self.args = args
    def __repr__(self):
        return f'FuncCall({self.name}, {self.args})'

class ExpressionStmt(ASTNode):
    def __init__(self, expr):
        self.expr = expr
    def __repr__(self):
        return f'ExpressionStmt({self.expr})'

class Block(ASTNode):
    def __init__(self, statements):
        self.statements = statements
    def __repr__(self):
        return f'Block({self.statements})'

class IfStmt(ASTNode):
    def __init__(self, condition, then_block, else_block=None):
        self.condition = condition
        self.then_block = then_block
        self.else_block = else_block
    def __repr__(self):
        return f'IfStmt({self.condition}, {self.then_block}, {self.else_block})'

class ForStmt(ASTNode):
    def __init__(self, var_name, iterable, body):
        self.var_name = var_name
        self.iterable = iterable
        self.body = body
    def __repr__(self):
        return f'ForStmt({self.var_name}, {self.iterable}, {self.body})'

class WhileStmt(ASTNode):
    def __init__(self, condition, body):
        self.condition = condition
        self.body = body
    def __repr__(self):
        return f'WhileStmt({self.condition}, {self.body})'

class ReturnStmt(ASTNode):
    def __init__(self, value):
        self.value = value
    def __repr__(self):
        return f'ReturnStmt({self.value})'

class BreakStmt(ASTNode):
    def __repr__(self):
        return 'BreakStmt()'

class ContinueStmt(ASTNode):
    def __repr__(self):
        return 'ContinueStmt()'

##############################
# Perser
##############################
class Parser:
    def __init__(self, tokens):
        self.tokens = tokens
        self.pos = 0

    def current(self):
        return self.tokens[self.pos] if self.pos < len(self.tokens) else None

    def eat(self, token_type):
        token = self.current()
        if token and token.type == token_type:
            self.pos += 1
            return token
        else:
            raise RuntimeError(f"Expected token {token_type} but got {token}.")

    def parse(self):
        statements = []
        while self.current() is not None:
            stmt = self.statement()
            statements.append(stmt)
        return Block(statements)

    def statement(self):
        token = self.current()
        if token.type == 'ID':
            if token.value == 'var':
                return self.var_decl()
            elif token.value == 'func':
                return self.func_decl()
            elif token.value == 'if':
                return self.if_stmt()
            elif token.value == 'for':
                return self.for_stmt()
            elif token.value == 'while':
                return self.while_stmt()
            elif token.value == 'return':
                return self.return_stmt()
            elif token.value == 'break':
                self.eat('ID')
                return BreakStmt()
            elif token.value == 'continue':
                self.eat('ID')
                return ContinueStmt()
            else:
                expr = self.expr()
                return ExpressionStmt(expr)
        else:
            expr = self.expr()
            return ExpressionStmt(expr)

    def var_decl(self):
        self.eat('ID')  # var
        name = self.eat('ID').value
        var_type = "auto"
        if self.current() and self.current().type == 'COLON':
            self.eat('COLON')
            var_type = self.eat('ID').value
        self.eat('EQUAL')
        expr = self.expr()
        return VarDecl(name, var_type, expr)

    def func_decl(self):
        self.eat('ID')  # func
        name = self.eat('ID').value
        self.eat('LPAREN')
        params = []
        if self.current().type != 'RPAREN':
            while True:
                param_name = self.eat('ID').value
                param_type = "auto"
                if self.current() and self.current().type == 'COLON':
                    self.eat('COLON')
                    param_type = self.eat('ID').value
                params.append((param_name, param_type))
                if self.current().type == 'COMMA':
                    self.eat('COMMA')
                else:
                    break
        self.eat('RPAREN')
        return_type = "auto"
        if self.current() and self.current().type == 'ARROW':
            self.eat('ARROW')
            return_type = self.eat('ID').value
        body = self.block()
        return FuncDecl(name, params, return_type, body.statements)

    def block(self):
        self.eat('LBRACE')
        statements = []
        while self.current() and self.current().type != 'RBRACE':
            statements.append(self.statement())
        self.eat('RBRACE')
        return Block(statements)

    def if_stmt(self):
        self.eat('ID')  # if
        if self.current() and self.current().type == 'LPAREN':
            self.eat('LPAREN')
            condition = self.expr()
            self.eat('RPAREN')
        else:
            condition = self.expr()
        then_block = self.block()
        else_block = None
        if self.current() and self.current().type == 'ID' and self.current().value == 'else':
            self.eat('ID')  # else
            else_block = self.block()
        return IfStmt(condition, then_block, else_block)

    def for_stmt(self):
        self.eat('ID')  # for
        var_name = self.eat('ID').value
        # "for var in iterable { ... }" 構文
        if not (self.current() and self.current().type == 'ID' and self.current().value == 'in'):
            raise RuntimeError("Expected 'in' in for loop.")
        self.eat('ID')  # in
        iterable = self.expr()
        body = self.block()
        return ForStmt(var_name, iterable, body)

    def while_stmt(self):
        self.eat('ID')  # while
        if self.current() and self.current().type == 'LPAREN':
            self.eat('LPAREN')
            condition = self.expr()
            self.eat('RPAREN')
        else:
            condition = self.expr()
        body = self.block()
        return WhileStmt(condition, body)

    def return_stmt(self):
        self.eat('ID')  # return
        value = self.expr()
        return ReturnStmt(value)

    def expr(self):
        return self.expr_or()

    def expr_or(self):
        node = self.expr_and()
        while self.current() and self.current().type == 'OR':
            self.eat('OR')
            right = self.expr_and()
            node = BinOp(node, '||', right)
        return node

    def expr_and(self):
        node = self.expr_not()
        while self.current() and self.current().type == 'AND':
            self.eat('AND')
            right = self.expr_not()
            node = BinOp(node, '&&', right)
        return node

    def expr_not(self):
        if self.current() and self.current().type == 'NOT':
            self.eat('NOT')
            operand = self.expr_not()
            return UnaryOp('!', operand)
        return self.expr_comparison()

    def expr_comparison(self):
        node = self.expr_term()
        while self.current() and self.current().type in ('LT', 'GT', 'LE', 'GE', 'EQ', 'NE'):
            op_token = self.eat(self.current().type)
            op = op_token.value
            right = self.expr_term()
            node = BinOp(node, op, right)
        return node

    def expr_term(self):
        node = self.expr_factor()
        while self.current() and self.current().type == 'OP' and self.current().value in ('+', '-'):
            op = self.eat('OP').value
            right = self.expr_factor()
            node = BinOp(node, op, right)
        return node

    def expr_factor(self):
        node = self.expr_atom()
        while self.current() and self.current().type == 'OP' and self.current().value in ('*', '/'):
            op = self.eat('OP').value
            right = self.expr_atom()
            node = BinOp(node, op, right)
        return node

    def expr_atom(self):
        token = self.current()
        if token.type == 'NUMBER':
            self.eat('NUMBER')
            return Number(token.value)
        elif token.type in ('STRING', 'MLSTRING'):
            self.eat(token.type)
            return String(token.value)
        elif token.type == 'LBRACKET':
            return self.list_literal()
        elif token.type == 'ID':
            id_str = self.eat('ID').value
            while self.current() and self.current().type == 'DOT':
                self.eat('DOT')
                next_id = self.eat('ID').value
                id_str += '.' + next_id
            if self.current() and self.current().type == 'LPAREN':
                self.eat('LPAREN')
                args = []
                if self.current() and self.current().type != 'RPAREN':
                    while True:
                        arg = self.expr()
                        args.append(arg)
                        if self.current() and self.current().type == 'COMMA':
                            self.eat('COMMA')
                        else:
                            break
                self.eat('RPAREN')
                return FuncCall(id_str, args)
            else:
                return id_str
        elif token.type == 'LPAREN':
            self.eat('LPAREN')
            node = self.expr()
            self.eat('RPAREN')
            return node
        else:
            raise RuntimeError(f"[PYLO:E-PARS002] Unexpected token {token}.")

    def list_literal(self):
        self.eat('LBRACKET')
        elements = []
        if self.current() and self.current().type != 'RBRACKET':
            while True:
                elem = self.expr()
                elements.append(elem)
                if self.current() and self.current().type == 'COMMA':
                    self.eat('COMMA')
                else:
                    break
        self.eat('RBRACKET')
        return ListLiteral(elements)

class ReturnException(Exception):
    def __init__(self, value):
        self.value = value

class BreakException(Exception):
    pass

class ContinueException(Exception):
    pass

##############################
# Interpreter
##############################
class Environment:
    def __init__(self, parent=None):
        self.vars = {}
        self.parent = parent
    def get(self, name):
        if name in self.vars:
            return self.vars[name]
        elif self.parent:
            return self.parent.get(name)
        else:
            raise RuntimeError(f"[PYLO:E-INTE002] Cannot find '{name}' in scope.")
    def set(self, name, value):
        self.vars[name] = value
    def unset(self, name):
        self.vars.pop(name, None)

class Function:
    def __init__(self, decl, env):
        self.decl = decl
        self.env = env
    def call(self, args, interpreter):
        local_env = Environment(self.env)
        if len(args) != len(self.decl.params):
            raise RuntimeError("[PYLO:E-INTE003] Function argument count mismatch.")
        for (param_name, _), arg in zip(self.decl.params, args):
            local_env.set(param_name, interpreter.evaluate(arg, local_env))
        try:
            result = None
            for stmt in self.decl.body:
                result = interpreter.execute(stmt, local_env)
            return result
        except ReturnException as e:
            return e.value

class Interpreter:
    VERSION_TYPE = VERSION_TYPE
    VERSION_NUMBER = VERSION_NUMBER
    VERSION = VERSION
    modules = []
    docs = {}

    def __init__(self):
        self.pylo_globals = Environment()
        self.setup_builtins()

    def append_global_env_var_list(self, id, content):
        if id not in self.modules:
            self.modules.append(id)
        current_conv = self.pylo_globals.get(id)
        if isinstance(current_conv, list):
            if content not in current_conv:
                current_conv.append(content)
                self.pylo_globals.set(id, current_conv)
        else:
            raise RuntimeError(f"[PYLO:E-INTE008] Expected '{id}' to be a list.")

    def get_ids_from_content(self, content):
        matching_keys = []
        env = self.pylo_globals
        while env is not None:
            for key, value in env.vars.items():
                if value == content:
                    matching_keys.append(key)
            env = env.parent
        return matching_keys

    def normal_print(self, content, end="\n"):
        sys.stdout.write(str(content) + end)

    def color_print(self, content, end="\n"):
        print(str(content), end=end)

    def pylo_print(self, content, end="\n"):
        returnValue = ""
        foundKeys_list = self.get_ids_from_content(content)
        foundKeys = ", ".join(foundKeys_list)
        foundKeys_Pipe = f"| {foundKeys} " if foundKeys_list else "| "
        foundKeys_NoPipe = f"{foundKeys} " if foundKeys_list else ""

        if isinstance(content, Function) or callable(content):
            returnValue = f"{foundKeys_NoPipe}(func)"

        elif isinstance(content, str):
            returnValue = f"{content} {foundKeys_Pipe}(str)"

        elif isinstance(content, bool):
            returnValue = f"{foundKeys_NoPipe}(bool)"

        elif isinstance(content, int):
            returnValue = f"{content} {foundKeys_Pipe}(int)"

        elif isinstance(content, float):
            returnValue = f"{content} {foundKeys_Pipe}(float)"

        elif isinstance(content, list):
            returnValue = f"{json.dumps(content)} {foundKeys_Pipe}(list)"

        elif isinstance(content, dict):
            returnValue = f"{json.dumps(content)} {foundKeys_Pipe}(dict)"

        else:
            returnValue = f"{content} {foundKeys_Pipe}(python)"

        self.color_print(returnValue, end)

    def pylo_def(self, module, id, content, desc=None):
        if module in ["@", "root"]:
            try:
                self.pylo_globals.get("root")
            except RuntimeError:
                self.pylo_globals.set("root", [])
        
            self.append_global_env_var_list("root", id)
            self.pylo_globals.set(f"{id}", content)
            self.docs[f"root.{id}"] = desc
            self.docs[f"@.{id}"] = desc
        else:
            try:
                self.pylo_globals.get(module)
            except RuntimeError:
                self.pylo_globals.set(module, [])
        
            self.append_global_env_var_list(module, id)
            self.pylo_globals.set(f"{module}.{id}", content)
            self.docs[f"{module}.{id}"] = desc

    def pylo_undef(self, module, id):
        if module in ["@", "root"]:
            self.pylo_globals.unset(f"{id}")
            self.docs.pop(f"root.{id}")
            self.docs.pop(f"@.{id}")

        elif module == id:
            keys_to_remove = [
                key for key in self.pylo_globals.vars
                if key == module or key.startswith(f"{module}.")
            ]
            for key in keys_to_remove:
                self.pylo_globals.unset(key)
                self.docs.pop(f"{module}.{key}")

        else:
            try:
                members = list(self.pylo_globals.get(module))
            except RuntimeError:
                return

            if id in members:
                members.remove(id)
                self.pylo_globals.set(module, members)

            self.pylo_globals.unset(f"{module}.{id}")
            self.docs.pop(f"{module}.{key}")

    def get_doc(self, key):
        try:
            result = self.docs[key]
        except KeyError:
            return False

        return result
    
    def set_doc(self, key, content):
        self.docs[key] = content

    def module_enable(self, id):
        if id == "minimal":
            self.module_enable("pylo")

        elif id == "default":
            self.module_enable("pylo")
            self.module_enable("standard")
            self.module_enable("docs")

        elif id == "pylo":
            self.pylo_def("@", "false", False)
            self.pylo_def("@", "true", True)
            self.pylo_def("@", "none", None)
            self.pylo_def("@", "def", self.pylo_def, desc="Define Anything as Variable")
            self.pylo_def("@", "undef", self.pylo_undef, desc="Delete a Variable(or Function)")

            self.pylo_def("pylo", "version", self.VERSION, desc="Return Pylo's Full Version Name")
            self.pylo_def("pylo", "version.type", self.VERSION_TYPE, desc="Return Pylo's Type / Distribution Type")
            self.pylo_def("pylo", "version.number", self.VERSION_NUMBER, desc="Return Version Number as str")
            self.pylo_def("pylo", "module", self.modules, desc="Module List / submodule 'module'")
            self.pylo_def("pylo", "modules", self.modules, desc="Module List / submodule 'modules'")
            self.pylo_def("pylo", "module.enable", self.module_enable, desc="Enable a Module on This Session")
            self.pylo_def("pylo", "modules.enable", self.module_enable, desc="Enable a Module on This Session")
            self.pylo_def("pylo", "module.append", self.module_enable, desc="Enable a Module on This Session")
            self.pylo_def("pylo", "modules.append", self.module_enable, desc="Enable a Module on This Session")

            def pylo_reset():
                self.pylo_globals = Environment()
                self.module_enable("default")
            self.pylo_def("pylo", "reset", pylo_reset, desc="Reset all Variables(and Functions), and Enable 'default' Module")

            def pylo_minimal():
                self.pylo_globals = Environment()
                self.module_enable("minimal")
            self.pylo_def("pylo", "minimalize", pylo_minimal, desc="Reset all Variables(and Functions), and Enable 'minimal' Module")

            def get_pylo_version():
                return self.VERSION
            self.pylo_def("pylo", "version.get", get_pylo_version, desc="Get Pylo's Full Version Name (func)")

        elif id == "docs":
            self.pylo_def("docs", "get", self.get_doc, desc="Get description with key(e.g. 'pylo.version'), from Pylo's Documentation")
            self.pylo_def("docs", "set", self.set_doc, desc="Set description with key(e.g. 'pylo.version') and content, to Pylo's Documentation")

        elif id == "standard":
            self.pylo_def("@", "print", self.color_print, desc="Show content with Decoration(e.g. Coloring) using python's 'rich' library.")

            self.pylo_def("@", "show", self.pylo_print, desc="Show content with Simplize(e.g. 'pylo.module pylo.modules (list)')")

            self.pylo_def("@", "ask", input, desc="Ask User Interactive (e.g. 'What your name> ')")

            def exit_now(code=0):
                exit(code)
            self.pylo_def("@", "exit", exit_now, desc="Exit Pylo's main Process.")

            def read_stdin():
                return sys.stdin.read()
            self.pylo_def("standard", "input", read_stdin, desc="Read stdin (all lines)")
            self.pylo_def("standard", "output", self.normal_print, desc="Normal Printing (No color, No decoration)")

        elif id == "exstr":
            def exstr_unicode_uplus(s):
                return ''.join(f'U+{ord(c):04X}' for c in s)
            self.pylo_def("exstr", "unicode.uplus", exstr_unicode_uplus, desc="Text to Unicode U+ (U+****)")

            def exstr_unicode_uplus_whitespace(s):
                return ' '.join(f'U+{ord(c):04X}' for c in s)
            self.pylo_def("exstr", "unicode.uplus.whitespace", exstr_unicode_uplus_whitespace, desc="Text to Unicode U+ (U+****), split with Whitespace")

            def exstr_unicode_bsu(s):
                return ''.join(f'\\u{ord(c):04X}' for c in s)
            self.pylo_def("exstr", "unicode.bsu", exstr_unicode_bsu, desc="Text to Unicode \\u (\\u****)")

            def exstr_unicode_bsu_whitespace(s):
                return ' '.join(f'\\u{ord(c):04X}' for c in s)
            self.pylo_def("exstr", "unicode.bsu.whitespace", exstr_unicode_bsu_whitespace, desc="Text to Unicode \\u (\\u****), split with Whitespace")

        elif id == "stdmath":
            self.pylo_def("@", "min", min)
            self.pylo_def("@", "max", max)
            self.pylo_def("@", "mod", lambda a, b: a % b)

            def count_func(input):
                return len(input)
            self.pylo_def("@", "count", count_func)

            def pylo_range(start=1, end=None):
                if end == None:
                    raise RuntimeError("[PYLO:E--------] stdmath/range (internal: pylo_range): At least one argument is required: end")
                else:
                    return range(start, end+1)
            self.pylo_def("@", "range", pylo_range)

        elif id == "env":
            def get_system_env(id):
                return os.environ[id]
            self.pylo_def("@", "env", get_system_env, desc="Get a content from System environment (e.g. 'PATH')")

        elif id == "conv":
            self.pylo_def("conv", "str", str)
            self.pylo_def("conv", "int", int)

            def convert_to_decimal(value) -> str:
                if isinstance(value, str):
                    value = int(value)
                return str(value)
            self.pylo_def("conv", "decimal", convert_to_decimal)

            def convert_to_binary(value) -> str:
                if isinstance(value, str):
                    value = int(value)
                return bin(value)[2:]
            self.pylo_def("conv", "binary", convert_to_binary)

            def convert_to_hexadecimal(value) -> str:
                if isinstance(value, str):
                    value = int(value)
                return hex(value)[2:]
            self.pylo_def("conv", "hexadecimal", convert_to_hexadecimal)

        elif id == "base58":
            global BASE58_ALPHABET

            BASE58_ALPHABET = '123456789ABCDEFGHJKLMNPQRSTUVWXYZabcdefghijkmnopqrstuvwxyz'

            def convert_to_base58(value: str) -> str:
                value2 = int.from_bytes(value.encode('utf-8'), 'big')
                result = ''
                while value2 > 0:
                    value2, remainder = divmod(value2, 58)
                    result = BASE58_ALPHABET[remainder] + result
                return result or "--"
            self.pylo_def("conv", "base58", convert_to_base58)

        elif id == "base64":
            global base64
            import base64

            def convert_to_base64(value: str) -> str:
                input_bytes = value.encode('utf-8')
                return base64.b64encode(input_bytes).decode('utf-8')
            self.pylo_def("conv", "base64", convert_to_base64)

        elif id == "librarys":
            self.module_enable("https")
            self.module_enable("import")
            global _load_library_list, import_library

            def _load_library_list():
                global installed_packages
                home = expanduser("~")
                installedfile = "$HOME/.dgc/pylo/external_modules.json".replace("$HOME", home)
                os.makedirs(os.path.dirname(installedfile), exist_ok=True)
                if os.path.isfile(installedfile):
                    with open(installedfile, "r") as f:
                        installed_packages = json.load(f)
                else:
                    file = open(installedfile, "w")
                    file.write("{}\n")
                    file.close()

                    with open(installedfile, "r") as f:
                        installed_packages = json.load(f)

            def import_library(id):
                _load_library_list()
                global installed_packages
                home = expanduser("~")
                if id in installed_packages:
                    script_url = installed_packages[id]["script_url"]
                    r = requests.get(script_url)
                    tokens = tokenize(r.text)
                    parser = Parser(tokens)
                    ast = parser.parse()
                    self.interpret(ast)

            self.pylo_def("librarys", "import", import_library)

            def add_library(id, library_script_url):
                _load_library_list()
                global installed_packages
                home = expanduser("~")
                installedfile = "$HOME/.dgc/pylo/external_modules.json".replace("$HOME", home)

                installed_packages[id] = {
                    "script_url": library_script_url
                }

                with open(installedfile, "w", encoding="utf-8") as f:
                    json.dump(installed_packages, f, indent=4, ensure_ascii=False)
            self.pylo_def("librarys", "install", add_library)

            def remove_library(id):
                _load_library_list()
                global installed_packages
                home = expanduser("~")
                installedfile = "$HOME/.dgc/pylo/external_modules.json".replace("$HOME", home)

                if id in installed_packages:
                    del installed_packages[id]
                    with open(installedfile, "w", encoding="utf-8") as f:
                        json.dump(installed_packages, f, indent=4, ensure_ascii=False)
            self.pylo_def("librarys", "remove", remove_library)

        elif id == "import":
            
            def import_normal(id):
                self.module_enable(id)
            self.pylo_def("@", "import", import_normal)

            def import_pylo(file_path):
                if not os.path.isfile(file_path):
                    raise RuntimeError(f"File not found: {file_path}.")
                with open(file_path, encoding='utf-8') as f:
                    code = f.read()
                tokens = tokenize(code)
                parser = Parser(tokens)
                ast = parser.parse()
                self.interpret(ast)
            self.pylo_def("@", "import.pylo", import_pylo)

            def import_py(file_path):
                if not os.path.isfile(file_path):
                    raise RuntimeError(f"File not found: {file_path}.")
                with open(file_path, encoding='utf-8') as f:
                    code = f.read()
                local_dict = {}
                exec(code, local_dict)
                for key, value in local_dict.items():
                    if callable(value) and not key.startswith('__'):
                        self.pylo_globals.set(key, value)
            self.pylo_def("@", "import.py", import_py)

        elif id == "exec":

            def exec_pylo(code_string):
                tokens = tokenize(code_string)
                parser = Parser(tokens)
                ast = parser.parse()
                self.interpret(ast)
            self.pylo_def("exec", "pylo", exec_pylo)

            def exec_py(code_string):
                local_dict = {}
                exec(code_string, local_dict)
                for key, value in local_dict.items():
                    if callable(value) and not key.startswith('__'):
                        self.pylo_globals.set(key, value)
            self.pylo_def("exec", "py", exec_py)

        elif id == "https":
            global requests
            import requests

            def https_get_save(url, path):
                r = requests.get(url)
                with open(path, 'wb') as saveFile:
                    saveFile.write(r.content)
            self.pylo_def("https", "get.save", https_get_save)

            def https_post_save(url, path):
                r = requests.post(url)
                with open(path, 'wb') as saveFile:
                    saveFile.write(r.content)
            self.pylo_def("https", "post.save", https_post_save)

            def https_get_text(url):
                r = requests.get(url)
                return r.text
            self.pylo_def("https", "get.text", https_get_text)

            def https_post_text(url):
                r = requests.post(url)
                return r.text
            self.pylo_def("https", "post.text", https_post_text)

            def https_get_json(url):
                r = requests.get(url)
                return r.json()
            self.pylo_def("https", "get.json", https_get_json)

            def https_post_json(url):
                r = requests.post(url)
                return r.json()
            self.pylo_def("https", "post.json", https_post_json)

        elif id == "file":
            
            def file_isexist(path):
                if os.path.exists(path):
                    return True
                else:
                    return False
            self.pylo_def("file", "isexist", file_isexist)

            def file_isfile(path):
                if os.path.isfile(path):
                    return True
                else:
                    return False
            self.pylo_def("file", "isfile", file_isfile)

            def file_isdir(path):
                if os.path.isdir(path):
                    return True
                else:
                    return False
            self.pylo_def("file", "isdir", file_isdir)

            def file_remove(path):
                os.remove(path)
            self.pylo_def("file", "remove", file_remove)

        elif id == "datetime":
            global datetime, timezone, timedelta
            from datetime import datetime, timezone, timedelta

            self.pylo_def("@", "datetime", datetime)
            self.pylo_def("@", "timezone", timezone)
            self.pylo_def("@", "timedelta", timedelta)

        elif id == "dgce":
            self.module_enable("datetime")
            DGC_EPOCH_BASE = datetime(2000, 1, 1, tzinfo=timezone.utc)

            def datetime_to_dgc_epoch48(dt: datetime) -> str:
                if dt.tzinfo is None:
                    dt = dt.replace(tzinfo=timezone.utc)
                delta = dt - DGC_EPOCH_BASE
                milliseconds = int(delta.total_seconds() * 1000)
                binary_str = format(milliseconds, '048b')
                return binary_str
            self.pylo_def("conv", "dgce48", datetime_to_dgc_epoch48)

            def datetime_to_dgc_epoch64(dt: datetime) -> str:
                if dt.tzinfo is None:
                    dt = dt.replace(tzinfo=timezone.utc)
                delta = dt - DGC_EPOCH_BASE
                milliseconds = int(delta.total_seconds() * 1000)
                binary_str = format(milliseconds, '064b')
                return binary_str
            self.pylo_def("conv", "conv.dgce64", datetime_to_dgc_epoch64)

            def dgc_epoch64_to_datetime(dgc_epoch_str: str) -> datetime:
                milliseconds = int(dgc_epoch_str, 2)
                return DGC_EPOCH_BASE + timedelta(milliseconds=milliseconds)
            self.pylo_def("conv", "datetime", dgc_epoch64_to_datetime)

        elif id == "luhn":
            def exec_luhn_algo(card_number: str):
                card_number = ''.join(filter(str.isdigit, card_number))
                total = 0
                reverse_digits = card_number[::-1]
                for i, digit in enumerate(reverse_digits):
                    n = int(digit)
                    if i % 2 == 1:
                        n *= 2
                        if n > 9:
                            n -= 9
                    total += n
                return total % 10 == 0
            self.pylo_def("@", "luhn", exec_luhn_algo)
        else:
            self.module_enable("librarys")
            import_library(id)

    def setup_builtins(self):
        self.module_enable("default")

    def interpret(self, node):
        return self.execute(node, self.pylo_globals)
    def execute(self, node, env):
        if isinstance(node, Block):
            result = None
            for stmt in node.statements:
                result = self.execute(stmt, env)
            return result
        elif isinstance(node, VarDecl):
            value = self.evaluate(node.expr, env)
            env.set(node.name, value)
        elif isinstance(node, ExpressionStmt):
            return self.evaluate(node.expr, env)
        elif isinstance(node, FuncDecl):
            func = Function(node, env)
            env.set(node.name, func)
        elif isinstance(node, IfStmt):
            condition = self.evaluate(node.condition, env)
            if condition:
                return self.execute(node.then_block, Environment(env))
            elif node.else_block:
                return self.execute(node.else_block, Environment(env))
        elif isinstance(node, ForStmt):
            iterable = self.evaluate(node.iterable, env)
            if not hasattr(iterable, '__iter__'):
                raise RuntimeError("[PYLO:E-INTE004] The expression in for loop is not iterable.")
            for value in iterable:
                local_env = Environment(env)
                local_env.set(node.var_name, value)
                try:
                    self.execute(node.body, local_env)
                except ContinueException:
                    continue
                except BreakException:
                    break
        elif isinstance(node, WhileStmt):
            while self.evaluate(node.condition, env):
                try:
                    self.execute(node.body, env)
                except ContinueException:
                    continue
                except BreakException:
                    break
        elif isinstance(node, ReturnStmt):
            value = self.evaluate(node.value, env)
            raise ReturnException(value)
        elif isinstance(node, BreakStmt):
            raise BreakException()
        elif isinstance(node, ContinueStmt):
            raise ContinueException()
        else:
            return self.evaluate(node, env)
    def evaluate(self, node, env):
        if isinstance(node, Number):
            return node.value
        elif isinstance(node, String):
            return node.value
        elif isinstance(node, ListLiteral):
            return [self.evaluate(elem, env) for elem in node.elements]
        elif isinstance(node, BinOp):
            left = self.evaluate(node.left, env)
            right = self.evaluate(node.right, env)
            if node.op == '+':
                if isinstance(left, str) or isinstance(right, str):
                    return str(left) + str(right)
                else:
                    return left + right
            elif node.op == '-':
                return left - right
            elif node.op == '*':
                return left * right
            elif node.op == '/':
                return left / right
            elif node.op == '<':
                return left < right
            elif node.op == '>':
                return left > right
            elif node.op == '<=':
                return left <= right
            elif node.op == '>=':
                return left >= right
            elif node.op == '==':
                return left == right
            elif node.op == '!=':
                return left != right
            elif node.op == '&&':
                return bool(left) and bool(right)
            elif node.op == '||':
                return bool(left) or bool(right)
            else:
<<<<<<< HEAD
                raise RuntimeError(f"[PYLO:E-INTE005] Unknown operator {node.op}.")
=======
                raise RuntimeError(f"[ERROR:INTE005] Unknown operator {node.op}.")
        elif isinstance(node, UnaryOp):
            operand = self.evaluate(node.operand, env)
            if node.op == '!':
                return not bool(operand)
            else:
                raise RuntimeError(f"[ERROR:INTE005] Unknown unary operator {node.op}.")
>>>>>>> a178adf8
        elif isinstance(node, FuncCall):
            func_obj = env.get(node.name)
            if callable(func_obj):
                args = [self.evaluate(arg, env) for arg in node.args]
                return func_obj(*args)
            elif isinstance(func_obj, Function):
                return func_obj.call(node.args, self)
            else:
                raise RuntimeError(f"[PYLO:E-INTE006] Attempting to call a non-callable {node.name}.")
        elif isinstance(node, str):
            return env.get(node)
        else:
            raise RuntimeError(f"[PYLO:E-INTE007] Cannot evaluate node {node}.")

##############################
# REPL / Script Executing / Other
##############################
def is_code_complete(code):
    try:
        tokens = tokenize(code)
    except Exception:
        return False

    brace_count = 0   # {}
    paren_count = 0   # ()
    bracket_count = 0 # []

    for token in tokens:
        if token.type == 'LBRACE':
            brace_count += 1
        elif token.type == 'RBRACE':
            brace_count -= 1
        elif token.type == 'LPAREN':
            paren_count += 1
        elif token.type == 'RPAREN':
            paren_count -= 1
        elif token.type == 'LBRACKET':
            bracket_count += 1
        elif token.type == 'RBRACKET':
            bracket_count -= 1

    return brace_count == 0 and paren_count == 0 and bracket_count == 0

def repl():
    interpreter = Interpreter()
    accumulated_code = ""
    while True:
        try:
            prompt = f"{VERSION}> "
            promptlen = len(prompt)
            prompt = prompt if accumulated_code == "" else ("." * promptlen)
            line = input(prompt)
        except EOFError:
            break
        except KeyboardInterrupt:
            print()
            break
        accumulated_code += line + "\n"
        if not is_code_complete(accumulated_code):
            continue
        try:
            tokens = tokenize(accumulated_code)
            parser = Parser(tokens)
            ast = parser.parse()
            interpreter.interpret(ast)
        except Exception as e:
            print(f"[red]{str(e)} (Pylo)[/red]")
        accumulated_code = ""

def run_text(code):
    try:
        tokens = tokenize(code)
        parser = Parser(tokens)
        ast = parser.parse()
        interpreter = Interpreter()
        interpreter.interpret(ast)
    except Exception as e:
        print(f"[red]{str(e)} (Pylo)[/red]")

def run_file(path):
    if not os.path.isfile(path):
        console.print(f"[red]File not found: {path}[/red]")
        return
    with open(path, encoding='utf-8') as f:
        code = f.read()
    try:
        tokens = tokenize(code)
        parser = Parser(tokens)
        ast = parser.parse()
        interpreter = Interpreter()
        interpreter.interpret(ast)
    except Exception as e:
        print(f"[red]{str(e)} (Pylo)[/red]")

#!checkpoint!

##############################
# Main
##############################
def main():
    args = sys.argv[1:]
    if args:
        if args[0].lower() in ["-version", "--version", "-v", "--v"]:
            print(f"[blue]{VERSION_TYPE} [bold]{VERSION_NUMBER}[/bold][/blue]")

        elif args[0] == "pylopm":
            print(f"[blue]{VERSION_TYPE} [bold]{VERSION_NUMBER}[/bold][/blue]")
            print("[PyloPM] Start PyloPM - Pylo Package Manager...")

            try:
                if args[1] == "install" and (args[2] != "" and args[3] != ""):
                    print(f"Install Library: {args[2]} (from {args[3]})")
                    run_text(f"""
pylo.modules.enable("librarys")
librarys.install("{args[2]}", "{args[3]}")
    """)
                elif args[1] == "remove" and (args[2] != ""):
                    print(f"Remove Library: {args[2]}")
                    run_text(f"""
pylo.modules.enable("librarys")
librarys.remove("{args[2]}")
    """)
                else:
                    print("[PyloPM] No Matched Command")
            except IndexError:
                print("[PyloPM] No Matched Command")

            print("[PyloPM] Finish PyloPM - Pylo Package Manager...")

        else:
            run_file(args[0])
    else:
        repl()

if __name__ == '__main__':
    main()<|MERGE_RESOLUTION|>--- conflicted
+++ resolved
@@ -1090,9 +1090,6 @@
             elif node.op == '||':
                 return bool(left) or bool(right)
             else:
-<<<<<<< HEAD
-                raise RuntimeError(f"[PYLO:E-INTE005] Unknown operator {node.op}.")
-=======
                 raise RuntimeError(f"[ERROR:INTE005] Unknown operator {node.op}.")
         elif isinstance(node, UnaryOp):
             operand = self.evaluate(node.operand, env)
@@ -1100,7 +1097,6 @@
                 return not bool(operand)
             else:
                 raise RuntimeError(f"[ERROR:INTE005] Unknown unary operator {node.op}.")
->>>>>>> a178adf8
         elif isinstance(node, FuncCall):
             func_obj = env.get(node.name)
             if callable(func_obj):
